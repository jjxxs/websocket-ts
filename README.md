<<<<<<< HEAD
# websocket-ts
A client-websocket written in TypeScript to be used from within browsers with focus on simplicity, reliability and extensibility. It provides convenient features to automatically reconnect and buffer pending messages.
=======
## websocket-ts
A client-websocket written in TypeScript to be used from within browsers with focus on simplicity, reliability and extensibility. It provides convenient features to automatically reconnect and to buffer pending messages while not connected.
>>>>>>> 19436058

[![Build Status](https://travis-ci.org/jjxxs/websocket-ts.svg?branch=master)](https://travis-ci.org/jjxxs/websocket-ts)
[![Coverage Status](https://coveralls.io/repos/github/jjxxs/websocket-ts/badge.svg?branch=master)](https://coveralls.io/github/jjxxs/websocket-ts?branch=master)
[![Release](https://img.shields.io/github/v/release/jjxxs/websocket-ts)](https://github.com/jjxxs/websocket-ts/releases/latest)
<<<<<<< HEAD
[![License](https://img.shields.io/github/license/jjxxs/websocket-ts)](/LICENSE)

## Features
- Dependency-free & small in size
- Uses the browser-native WebSocket-functionality
   - Copies the event-based WebSocket-API
   - Provides low-level access to the underlying WebSocket if needed
- Optional automatic reconnects
   - With easy-to-configure parameters (time between retries)
- Optional pending-messages
   - With easy-to-configure buffers (size, behaviour)
- Builder-class for easy initialization and configuration

## Usage
New instances can be easily created through the Builder-class.

```typescript
const ws = new Builder('ws://localhost:42421').build();
```

#### Callbacks
You can register callbacks for `onOpen`-, `onClose`-, `onError`- and `onMessage`-events. The callbacks get called with the websocket-instance that caused the event plus the event as parameters.
```typescript
const ws = new Builder('ws://localhost:42421')
    .onOpen((i, e) => { console.log("opened") })
    .onClose((i, e) => { console.log("closed") })
    .onError((i, e) => { console.log("error") })
    .onMessage((i, e) => { i.send(e.data) })
    .build();
```

It is possible to register multiple callbacks for the same event, they are called in stack-order:
```typescript
const ws = new Builder('ws://localhost:42421')
    .onMessage((i, e) => { console.log("sent echo") })
    .onMessage((i, e) => { i.send(e.data) })
    .onMessage((i, e) => { console.log("message received") })
    .build();
```

#### Buffer
To buffer pending messages while your websocket is disconnected, configure it to use a Buffer. These pending messages
 will be sent out as soon as the connection is (re)-established.

```typescript
const ws = new Builder('ws://localhost:42421')
    .withBuffer(new LRUBuffer(100)) // buffers up to 100 messages, substitutes old messages with new ones
    .build();
```

```typescript
const ws = new Builder('ws://localhost:42421')
    .withBuffer(new TimeBuffer(5 * 60 * 1000)) // buffers messages that were written within the last 5 minutes
    .build();
```

#### Reconnect / Backoff
To configure the websocket to automatically reconnect when the connection gets lost, provide it with a Backoff.
The type of backoff provided decides the delay between connection-retries.

```typescript
const ws  = new Builder('ws://localhost:42421')
    .withBackoff(new ConstantBackoff(500)) // Always waits 500 ms between retries
    .build();
```

```typescript
const ws  = new Builder('ws://localhost:42421')
    .withBackoff(new ExponentialBackoff(100)) // Doubles the time between reconnects with every try
    .build();
```
=======
[![License](https://img.shields.io/github/license/jjxxs/websocket-ts)](/LICENSE)
>>>>>>> 19436058
<|MERGE_RESOLUTION|>--- conflicted
+++ resolved
@@ -1,86 +1,7 @@
-<<<<<<< HEAD
-# websocket-ts
-A client-websocket written in TypeScript to be used from within browsers with focus on simplicity, reliability and extensibility. It provides convenient features to automatically reconnect and buffer pending messages.
-=======
 ## websocket-ts
 A client-websocket written in TypeScript to be used from within browsers with focus on simplicity, reliability and extensibility. It provides convenient features to automatically reconnect and to buffer pending messages while not connected.
->>>>>>> 19436058
 
 [![Build Status](https://travis-ci.org/jjxxs/websocket-ts.svg?branch=master)](https://travis-ci.org/jjxxs/websocket-ts)
 [![Coverage Status](https://coveralls.io/repos/github/jjxxs/websocket-ts/badge.svg?branch=master)](https://coveralls.io/github/jjxxs/websocket-ts?branch=master)
 [![Release](https://img.shields.io/github/v/release/jjxxs/websocket-ts)](https://github.com/jjxxs/websocket-ts/releases/latest)
-<<<<<<< HEAD
-[![License](https://img.shields.io/github/license/jjxxs/websocket-ts)](/LICENSE)
-
-## Features
-- Dependency-free & small in size
-- Uses the browser-native WebSocket-functionality
-   - Copies the event-based WebSocket-API
-   - Provides low-level access to the underlying WebSocket if needed
-- Optional automatic reconnects
-   - With easy-to-configure parameters (time between retries)
-- Optional pending-messages
-   - With easy-to-configure buffers (size, behaviour)
-- Builder-class for easy initialization and configuration
-
-## Usage
-New instances can be easily created through the Builder-class.
-
-```typescript
-const ws = new Builder('ws://localhost:42421').build();
-```
-
-#### Callbacks
-You can register callbacks for `onOpen`-, `onClose`-, `onError`- and `onMessage`-events. The callbacks get called with the websocket-instance that caused the event plus the event as parameters.
-```typescript
-const ws = new Builder('ws://localhost:42421')
-    .onOpen((i, e) => { console.log("opened") })
-    .onClose((i, e) => { console.log("closed") })
-    .onError((i, e) => { console.log("error") })
-    .onMessage((i, e) => { i.send(e.data) })
-    .build();
-```
-
-It is possible to register multiple callbacks for the same event, they are called in stack-order:
-```typescript
-const ws = new Builder('ws://localhost:42421')
-    .onMessage((i, e) => { console.log("sent echo") })
-    .onMessage((i, e) => { i.send(e.data) })
-    .onMessage((i, e) => { console.log("message received") })
-    .build();
-```
-
-#### Buffer
-To buffer pending messages while your websocket is disconnected, configure it to use a Buffer. These pending messages
- will be sent out as soon as the connection is (re)-established.
-
-```typescript
-const ws = new Builder('ws://localhost:42421')
-    .withBuffer(new LRUBuffer(100)) // buffers up to 100 messages, substitutes old messages with new ones
-    .build();
-```
-
-```typescript
-const ws = new Builder('ws://localhost:42421')
-    .withBuffer(new TimeBuffer(5 * 60 * 1000)) // buffers messages that were written within the last 5 minutes
-    .build();
-```
-
-#### Reconnect / Backoff
-To configure the websocket to automatically reconnect when the connection gets lost, provide it with a Backoff.
-The type of backoff provided decides the delay between connection-retries.
-
-```typescript
-const ws  = new Builder('ws://localhost:42421')
-    .withBackoff(new ConstantBackoff(500)) // Always waits 500 ms between retries
-    .build();
-```
-
-```typescript
-const ws  = new Builder('ws://localhost:42421')
-    .withBackoff(new ExponentialBackoff(100)) // Doubles the time between reconnects with every try
-    .build();
-```
-=======
-[![License](https://img.shields.io/github/license/jjxxs/websocket-ts)](/LICENSE)
->>>>>>> 19436058
+[![License](https://img.shields.io/github/license/jjxxs/websocket-ts)](/LICENSE)