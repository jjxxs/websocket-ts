{
  "name": "websocket-ts",
<<<<<<< HEAD
  "version": "1.0.0-rc3",
=======
  "version": "1.0.1",
>>>>>>> 94351871
  "main": "lib/index.js",
  "types": "lib/",
  "license": "MIT",
  "scripts": {
    "build": "tsc -p .",
    "compile": "tsc",
    "test": "jest",
    "coveralls": "jest --coverage && cat ./coverage/lcov.info | coveralls"
  },
  "devDependencies": {
    "@types/jest": "^26.0.13",
    "@types/ws": "^7.2.6",
    "coveralls": "^3.1.0",
    "jest": "^26.4.2",
    "ts-jest": "^26.3.0",
    "typescript": "^4.0.2",
    "ws": "^7.3.1"
  }
}<|MERGE_RESOLUTION|>--- conflicted
+++ resolved
@@ -1,13 +1,20 @@
 {
   "name": "websocket-ts",
-<<<<<<< HEAD
-  "version": "1.0.0-rc3",
-=======
   "version": "1.0.1",
->>>>>>> 94351871
   "main": "lib/index.js",
   "types": "lib/",
   "license": "MIT",
+  "keywords": [
+    "websocket",
+    "browser",
+    "client",
+    "typescript",
+    "reconnecting",
+    "buffered"
+  ],
+  "repository": {
+    "url": "github:jjxxs/websocket-ts"
+  },
   "scripts": {
     "build": "tsc -p .",
     "compile": "tsc",
